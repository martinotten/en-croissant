import {
  activeTabAtom,
  engineMovesFamily,
  tabEngineSettingsFamily,
} from "@/atoms/atoms";
import { events, type EngineOptions, type GoMode } from "@/bindings";
import { TreeDispatchContext } from "@/components/common/TreeStateContext";
<<<<<<< HEAD
import { getBestMoves as chessdbGetBestMoves } from "@/utils/chessdb";
import { swapMove } from "@/utils/chessops";
import { chessopsError, positionFromFen } from "@/utils/chessops";
import { Engine, LocalEngine, stopEngine, killEngine } from "@/utils/engines";
import { getBestMoves as localGetBestMoves } from "@/utils/engines";
import { getBestMoves as lichessGetBestMoves } from "@/utils/lichess";
=======
import { getBestMoves as chessdbGetBestMoves } from "@/utils/chessdb/api";
import { chessopsError, positionFromFen, swapMove } from "@/utils/chessops";
import {
  type Engine,
  type LocalEngine,
  getBestMoves as localGetBestMoves,
  stopEngine,
} from "@/utils/engines";
import { formatNodes } from "@/utils/format";
import { getBestMoves as lichessGetBestMoves } from "@/utils/lichess/api";
>>>>>>> 4e46ed52
import { useThrottledEffect } from "@/utils/misc";
import { formatScore } from "@/utils/score";
import {
  Accordion,
  ActionIcon,
  Box,
  Code,
  Collapse,
  Group,
  Progress,
  Skeleton,
  Stack,
  Table,
  Text,
  Tooltip,
  useMantineTheme,
} from "@mantine/core";
import { useToggle } from "@mantine/hooks";
import {
  IconGripVertical,
  IconPlayerPause,
  IconPlayerPlay,
  IconSettings,
  IconTargetArrow,
  IconPlayerStop,
  IconPlayerStopFilled,
} from "@tabler/icons-react";
import { parseUci } from "chessops";
import { INITIAL_FEN, makeFen } from "chessops/fen";
import equal from "fast-deep-equal";
import { useAtom, useAtomValue } from "jotai";
import {
  memo,
  startTransition,
  useCallback,
  useContext,
  useEffect,
  useMemo,
  useRef,
  useState,
} from "react";
import { match } from "ts-pattern";
import AnalysisRow from "./AnalysisRow";
import * as classes from "./BestMoves.css";
import EngineSettingsForm, { type Settings } from "./EngineSettingsForm";

export const arrowColors = [
  { strong: "blue", pale: "paleBlue" },
  { strong: "green", pale: "paleGreen" },
  { strong: "red", pale: "paleRed" },
  { strong: "yellow", pale: "yellow" }, // there's no paleYellow in chessground
];

interface BestMovesProps {
  id: number;
  engine: Engine;
  setEngine: (engine: Engine) => void;
  fen: string;
  moves: string[];
  halfMoves: number;
  dragHandleProps: any;
  orientation: "white" | "black";
  chess960: boolean;
}

function BestMovesComponent({
  id,
  engine,
  setEngine,
  fen,
  moves,
  halfMoves,
  dragHandleProps,
  orientation,
  chess960,
}: BestMovesProps) {
  const dispatch = useContext(TreeDispatchContext);
  const activeTab = useAtomValue(activeTabAtom);
  const [ev, setEngineVariation] = useAtom(
    engineMovesFamily({ engine: engine.name, tab: activeTab! }),
  );
  const [settings, setSettings2] = useAtom(
    tabEngineSettingsFamily({
      engineName: engine.name,
      defaultSettings: engine.settings ?? undefined,
      defaultGo: engine.go ?? undefined,
      tab: activeTab!,
    }),
  );
<<<<<<< HEAD
=======

  useEffect(() => {
    if (settings.synced) {
      setSettings2((prev) => ({
        ...prev,
        go: engine.go || prev.go,
        settings: engine.settings || prev.settings,
      }));
    }
  }, [engine.settings, engine.go, settings.synced, setSettings2]);

  const setSettings = useCallback(
    (fn: (prev: Settings) => Settings) => {
      const newSettings = fn(settings);
      setSettings2(newSettings);
      if (newSettings.synced) {
        setEngine({
          ...engine,
          settings: newSettings.settings,
          go: newSettings.go,
        });
      }
    },
    [engine, settings, setSettings2, setEngine],
  );

>>>>>>> 4e46ed52
  const [settingsOn, toggleSettingsOn] = useToggle();
  const [threat, toggleThreat] = useToggle();
  const theme = useMantineTheme();
  const [progress, setProgress] = useState(0);

  const [pos, error] = positionFromFen(fen);
  if (pos) {
    for (const uci of moves) {
      const move = parseUci(uci);
      if (!move) {
        console.log("Invalid move", uci);
        break;
      }
      pos.play(move);
    }
  }

  const isGameOver = pos?.isEnd() ?? false;
  const finalFen = useMemo(() => (pos ? makeFen(pos.toSetup()) : null), [pos]);

  const { searchingFen, searchingMoves } = useMemo(
    () =>
      match(threat)
        .with(true, () => ({
          searchingFen: swapMove(finalFen || INITIAL_FEN),
          searchingMoves: [],
        }))
        .with(false, () => ({
          searchingFen: fen,
          searchingMoves: moves,
        }))
        .exhaustive(),
    [fen, moves, threat, finalFen],
  );

  const engineVariations = useMemo(
    () => ev.get(`${searchingFen}:${searchingMoves.join(",")}`),
    [ev, searchingFen, searchingMoves],
  );

  const isComputed = engineVariations && engineVariations.length > 0;
  const depth = isComputed ? engineVariations[0].depth : 0;
  const nps = isComputed ? formatNodes(engineVariations[0].nps) : 0;

  useEffect(() => {
    const unlisten = events.bestMovesPayload.listen(({ payload }) => {
      const ev = payload.bestLines;
      if (
        payload.engine === engine.name &&
        payload.tab === activeTab &&
        payload.fen === searchingFen &&
        payload.moves.join(",") === searchingMoves.join(",") &&
        settings.enabled &&
        !isGameOver
      ) {
        startTransition(() => {
          setEngineVariation((prev) => {
            const newMap = new Map(prev);
            newMap.set(`${searchingFen}:${searchingMoves.join(",")}`, ev);
            if (threat) {
              newMap.delete(`${fen}:${moves.join(",")}`);
            } else if (finalFen) {
              newMap.delete(`${swapMove(finalFen)}:`);
            }
            return newMap;
          });
          setProgress(payload.progress);
          dispatch({
            type: "SET_SCORE",
            payload: ev[0].score,
          });
        });
      }
    });
    return () => {
      unlisten.then((f) => f());
    };
  }, [
    activeTab,
    dispatch,
    settings.enabled,
    isGameOver,
    searchingFen,
    JSON.stringify(searchingMoves),
    engine.name,
    setEngineVariation,
  ]);

  const getBestMoves = useMemo(
    () =>
      match(engine.type)
        .with(
          "local",
          () => (fen: string, goMode: GoMode, options: EngineOptions) =>
            localGetBestMoves(engine as LocalEngine, fen, goMode, options),
        )
        .with("chessdb", () => chessdbGetBestMoves)
        .with("lichess", () => lichessGetBestMoves)
        .exhaustive(),
    [engine.type, engine],
  );

  useThrottledEffect(
    () => {
      if (settings.enabled) {
        if (isGameOver) {
          if (engine.type === "local") {
            stopEngine(engine, activeTab!);
          }
        } else {
          const options =
            settings.settings?.map((s) => ({
              name: s.name,
              value: s.value?.toString() || "",
            })) ?? [];
          if (chess960 && !options.find((o) => o.name === "UCI_Chess960")) {
            options.push({ name: "UCI_Chess960", value: "true" });
          }
          getBestMoves(activeTab!, settings.go, {
            moves: searchingMoves,
            fen: searchingFen,
            extraOptions: options,
          }).then((moves) => {
            if (moves) {
              const [progress, bestMoves] = moves;
              setEngineVariation((prev) => {
                const newMap = new Map(prev);
                newMap.set(
                  `${searchingFen}:${searchingMoves.join(",")}`,
                  bestMoves,
                );
                return newMap;
              });
              setProgress(progress);
            }
          });
        }
      } else {
        if (engine.type === "local") {
          stopEngine(engine, activeTab!);
        }
      }
    },
    50,
    [
      settings.enabled,
      JSON.stringify(settings.settings),
      settings.go,
      searchingFen,
      JSON.stringify(searchingMoves),
      isGameOver,
      activeTab,
      getBestMoves,
      setEngineVariation,
      engine,
    ],
  );

  return useMemo(
    () => (
      <>
        <Box style={{ display: "flex" }}>
          <Stack gap={0} py="1rem">
            <ActionIcon.Group>
              <ActionIcon
                size="lg"
                variant={settings.enabled ? "filled" : "transparent"}
                color={id < 4 ? arrowColors[id].strong : theme.primaryColor}
                onClick={() => {
                  setSettings((prev) => ({ ...prev, enabled: !prev.enabled }));
                }}
                ml={6}
              >
                {settings.enabled ? (
                  <IconPlayerPause size="1.25em" />
                ) : (
                  <IconPlayerPlay size="1.25em" />
                )}
              </ActionIcon>
              <ActionIcon
                size="lg"
                variant="transparent"
                disabled={!settings.enabled}
                color={id < 4 ? arrowColors[id].strong : theme.primaryColor}
                onClick={() => {
                  killEngine(engine, activeTab!);
                  setSettings((prev) => ({ ...prev, enabled: !prev.enabled }));
                }}
                ml={6}
              >
                <IconPlayerStopFilled size="1.25rem" />
              </ActionIcon>
            </ActionIcon.Group>
          </Stack>
          <Accordion.Control>
            <Group justify="space-between">
              <Group align="center">
                <Text fw="bold" fz="xl">
                  {engine.name}
                </Text>
                {settings.enabled &&
                  !isGameOver &&
                  !error &&
                  !engineVariations && <Code fz="xs">Loading...</Code>}
                {progress < 100 &&
                  settings.enabled &&
                  !isGameOver &&
                  engineVariations &&
                  engineVariations.length > 0 && (
                    <Tooltip label={"How fast the engine is running"}>
                      <Code fz="xs">{nps} nodes/s</Code>
                    </Tooltip>
                  )}
              </Group>
              <Group gap="lg">
                {!isGameOver &&
                  engineVariations &&
                  engineVariations.length > 0 && (
                    <>
                      <Stack align="center" gap={0}>
                        <Text
                          size="0.7rem"
                          tt="uppercase"
                          fw={700}
                          className={classes.subtitle}
                        >
                          Eval
                        </Text>
                        <Text fw="bold" fz="md">
                          {formatScore(engineVariations[0].score, 1) ?? 0}
                        </Text>
                      </Stack>
                      <Stack align="center" gap={0}>
                        <Text
                          size="0.7rem"
                          tt="uppercase"
                          fw={700}
                          className={classes.subtitle}
                        >
                          Depth
                        </Text>
                        <Text fw="bold" fz="md">
                          {depth}
                        </Text>
                      </Stack>
                    </>
                  )}
              </Group>
            </Group>
          </Accordion.Control>
          <ActionIcon.Group>
            <Tooltip label="Check the opponent's threat">
              <ActionIcon
                size="lg"
                onClick={() => toggleThreat()}
                disabled={!settings.enabled}
                variant="transparent"
                mt="auto"
                mb="auto"
              >
                <IconTargetArrow
                  color={threat ? "red" : undefined}
                  size="1rem"
                />
              </ActionIcon>
            </Tooltip>
            <ActionIcon
              size="lg"
              onClick={() => toggleSettingsOn()}
              mt="auto"
              mb="auto"
            >
              <IconSettings size="1rem" />
            </ActionIcon>
            <ActionIcon
              size="lg"
              mr={8}
              mt="auto"
              mb="auto"
              style={{
                cursor: "grab",
              }}
              {...dragHandleProps}
            >
              <IconGripVertical size="1rem" />
            </ActionIcon>
          </ActionIcon.Group>
        </Box >
        <Collapse in={settingsOn} px={30} pb={15}>
          <EngineSettingsForm
            engineName={engine.name}
            settings={settings}
            setSettings={setSettings}
            color={id < 4 ? arrowColors[id].strong : theme.primaryColor}
            remote={engine.type !== "local"}
          />
        </Collapse>

        <Progress
          value={isGameOver ? 0 : progress}
          animated={progress < 100 && settings.enabled && !isGameOver}
          size="xs"
          striped={progress < 100 && !settings.enabled}
          color={id < 4 ? arrowColors[id].strong : theme.primaryColor}
        />
        <Accordion.Panel>
          <Table>
            <Table.Tbody>
              {error && (
                <Table.Tr>
                  <Table.Td>
                    <Text ta="center" my="lg">
                      Invalid position: {chessopsError(error)}
                    </Text>
                  </Table.Td>
                </Table.Tr>
              )}
              {isGameOver && (
                <Table.Tr>
                  <Table.Td>
                    <Text ta="center" my="lg">
                      Game is over
                    </Text>
                  </Table.Td>
                </Table.Tr>
              )}
              {engineVariations &&
                engineVariations.length === 0 &&
                !isGameOver && (
                  <Table.Tr>
                    <Table.Td>
                      <Text ta="center" my="lg">
                        No analysis available
                      </Text>
                    </Table.Td>
                  </Table.Tr>
                )}
              {!isGameOver &&
                !error &&
                !engineVariations &&
                (settings.enabled ? (
                  [
                    ...Array(
                      settings.settings.find((s) => s.name === "MultiPV")
                        ?.value ?? 1,
                    ),
                  ].map((_, i) => (
                    <Table.Tr key={i}>
                      <Table.Td>
                        <Skeleton height={35} radius="xl" p={5} />
                      </Table.Td>
                    </Table.Tr>
                  ))
                ) : (
                  <Table.Tr>
                    <Table.Td>
                      <Text ta="center" my="lg">
                        {"Engine isn't enabled"}
                      </Text>
                    </Table.Td>
                  </Table.Tr>
                ))}
              {!isGameOver &&
                !error &&
                finalFen &&
                engineVariations &&
                engineVariations.map((engineVariation, index) => {
                  return (
                    <AnalysisRow
                      key={index}
                      moves={engineVariation.sanMoves}
                      score={engineVariation.score}
                      halfMoves={halfMoves}
                      threat={threat}
                      fen={threat ? swapMove(finalFen) : finalFen}
                      orientation={orientation}
                    />
                  );
                })}
            </Table.Tbody>
          </Table>
        </Accordion.Panel>
      </>
    ),
    [
      settings,
      theme.primaryColor,
      isGameOver,
      engine.name,
      engineVariations,
      progress,
      nps,
      classes.subtitle,
      depth,
      threat,
      settingsOn,
      setSettings,
      toggleThreat,
      toggleSettingsOn,
      halfMoves,
      orientation,
    ],
  );
}

export default memo(BestMovesComponent, (prev, next) => {
  return (
    prev.id === next.id &&
    prev.engine === next.engine &&
    prev.fen === next.fen &&
    equal(prev.moves, next.moves) &&
    prev.halfMoves === next.halfMoves &&
    prev.orientation === next.orientation
  );
});<|MERGE_RESOLUTION|>--- conflicted
+++ resolved
@@ -4,15 +4,7 @@
   tabEngineSettingsFamily,
 } from "@/atoms/atoms";
 import { events, type EngineOptions, type GoMode } from "@/bindings";
-import { TreeDispatchContext } from "@/components/common/TreeStateContext";
-<<<<<<< HEAD
-import { getBestMoves as chessdbGetBestMoves } from "@/utils/chessdb";
-import { swapMove } from "@/utils/chessops";
-import { chessopsError, positionFromFen } from "@/utils/chessops";
-import { Engine, LocalEngine, stopEngine, killEngine } from "@/utils/engines";
-import { getBestMoves as localGetBestMoves } from "@/utils/engines";
-import { getBestMoves as lichessGetBestMoves } from "@/utils/lichess";
-=======
+import { TreeDispatchContext } from "@/components/common/TreeStateContext"
 import { getBestMoves as chessdbGetBestMoves } from "@/utils/chessdb/api";
 import { chessopsError, positionFromFen, swapMove } from "@/utils/chessops";
 import {
@@ -20,10 +12,10 @@
   type LocalEngine,
   getBestMoves as localGetBestMoves,
   stopEngine,
+  killEngine
 } from "@/utils/engines";
 import { formatNodes } from "@/utils/format";
 import { getBestMoves as lichessGetBestMoves } from "@/utils/lichess/api";
->>>>>>> 4e46ed52
 import { useThrottledEffect } from "@/utils/misc";
 import { formatScore } from "@/utils/score";
 import {
@@ -113,9 +105,6 @@
       tab: activeTab!,
     }),
   );
-<<<<<<< HEAD
-=======
-
   useEffect(() => {
     if (settings.synced) {
       setSettings2((prev) => ({
@@ -141,7 +130,6 @@
     [engine, settings, setSettings2, setEngine],
   );
 
->>>>>>> 4e46ed52
   const [settingsOn, toggleSettingsOn] = useToggle();
   const [threat, toggleThreat] = useToggle();
   const theme = useMantineTheme();
